--- conflicted
+++ resolved
@@ -15,11 +15,7 @@
  */
 
 export * from './service/router';
-<<<<<<< HEAD
-export * from './techdocs';
-export { DocsBuilder } from './service/helpers';
-export { EntityBuilder } from './service/entityBuilder';
+export * from '@backstage/techdocs-common';
 export * from './util';
-=======
-export * from '@backstage/techdocs-common';
->>>>>>> 7e91846b
+export { DocsBuilder } from './DocsBuilder';
+export { EntityBuilder } from './service/entityBuilder';